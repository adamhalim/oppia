--- conflicted
+++ resolved
@@ -80,13 +80,8 @@
 
 
     {% if user %}
-<<<<<<< HEAD
-      <form name="createNewExplorationForm" ng-submit="createNewExploration()">
-        <div ui-modal class="modal hide fade" id="newExplorationModal" ng-model="createModalShown">
-=======
       <form novalidate name="createNewExplorationForm" ng-submit="createNewExploration()" class="oppia-form">
         <div class="modal hide fade" id="newExplorationModal" ng-model="createModalShown">
->>>>>>> 862db2b1
           <div class="modal-header">
             <button type="button" class="close" data-dismiss="modal" aria-hidden="true">
               &times;
@@ -136,11 +131,7 @@
       </form>
     {% endif %}
 
-<<<<<<< HEAD
-    <div ui-modal class="modal hide fade" id="embedModal" ng-model="embedModalShown">
-=======
     <div class="modal hide fade" id="embedModal" ng-model="embedModalShown">
->>>>>>> 862db2b1
       <div class="modal-header">
         <button type="button" class="close" data-dismiss="modal" aria-hidden="true">
           &times;
