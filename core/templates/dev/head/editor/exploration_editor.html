{% extends "base.html" %}

{% block maintitle %}
  Oppia Editor
{% endblock maintitle %}

{% block subtitle %}
  {{ title }}
{% endblock subtitle %}

{% block header_js %}
  {{ super() }}
  <script type="text/javascript">
    GLOBALS.can_edit = JSON.parse('{{can_edit|js_string}}');
    GLOBALS.ALLOWED_GADGETS = JSON.parse('{{ALLOWED_GADGETS|js_string}}');
    GLOBALS.ALLOWED_INTERACTION_CATEGORIES = JSON.parse(
      '{{ALLOWED_INTERACTION_CATEGORIES|js_string}}');
    GLOBALS.CATEGORIES_TO_COLORS = JSON.parse('{{CATEGORIES_TO_COLORS|js_string}}');
    GLOBALS.GADGET_SPECS = JSON.parse('{{GADGET_SPECS|js_string}}');
    GLOBALS.INTERACTION_SPECS = JSON.parse('{{INTERACTION_SPECS|js_string}}');
    GLOBALS.INVALID_PARAMETER_NAMES = JSON.parse('{{INVALID_PARAMETER_NAMES|js_string}}');
    GLOBALS.NEW_STATE_TEMPLATE = JSON.parse(
      '{{NEW_STATE_TEMPLATE|js_string}}');
    GLOBALS.SKIN_SPECS = JSON.parse('{{SKIN_SPECS|js_string}}');
    GLOBALS.TAG_REGEX = JSON.parse('{{TAG_REGEX|js_string}}');
    GLOBALS.SHOW_TRAINABLE_UNRESOLVED_ANSWERS = JSON.parse('{{SHOW_TRAINABLE_UNRESOLVED_ANSWERS|js_string}}');
  </script>

  <script type="text/javascript" src="https://www.google.com/jsapi"></script>
  <script type="text/javascript">
    if (window.google && window.google.load) {
      google.load('visualization', '1', {packages: ['corechart']});
    } else {
      throw 'error: Could not load google visualization library. Are you offline?';
    }
  </script>

  <style>
    html, body {
      background-color: #eee;
    }
  </style>

  {{dependencies_html}}
{% endblock header_js %}

{% block navbar_breadcrumb %}
  <ul class="nav navbar-nav oppia-navbar-breadcrumb ng-cloak" ng-controller="EditorNavbarBreadcrumb">
    <li>
      <span class="oppia-navbar-breadcrumb-separator"></span>
      <span ng-if="navbarTitle">
        <[navbarTitle]>
        <span class="oppia-navbar-breadcrumb-separator" style="margin-left: 5px;"></span>
        <span>
          <[getCurrentTabName()]>
        </span>
      </span>
      <span ng-if="!navbarTitle">
        Loading...
      </span>
    </li>
  </ul>
{% endblock navbar_breadcrumb %}

{% block local_top_nav_options %}
  <ul class="nav navbar-nav oppia-navbar-nav navbar-right ng-cloak" ng-controller="EditorNavigation" style="margin-left: 20px;">
    <li ng-class="{'active': getTabStatuses().active === 'main', 'dropdown': countWarnings()}">
      <a href="#" tooltip="Editor" tooltip-placement="<[countWarnings() ? 'left' : 'bottom']>" ng-click="selectMainTab()" class="protractor-test-main-tab">
        <span class="glyphicon glyphicon-pencil"></span>
      </a>
      <div ng-show="countWarnings()" class="oppia-exploration-warnings-indicator" ng-click="selectMainTab()" ng-class="{'oppia-exploration-warnings-critical-color': hasCriticalWarnings(), 'oppia-exploration-warnings-error-color': !hasCriticalWarnings()}">
        <span class="oppia-exploration-warnings-count">
          <[countWarnings()]>
        </span>
      </div>
      <ul class="dropdown-menu oppia-exploration-warnings-box">
        <span class="oppia-exploration-warnings-header">Warnings</span>
        <li class="oppia-exploration-warnings-text" ng-repeat="warning in getWarnings() track by $index">
          <hr class="oppia-exploration-warnings-separator">
          <span ng-if="warning.type === 'critical'">
            <strong><[warning.message]></strong>
          </span>
          <span ng-if="warning.type !== 'critical'">
            <[warning.message]>
          </span>
        </li>
      </ul>
    </li>

    {% if username %}
      <li id="tutorialPreviewTab" ng-class="{'active': getTabStatuses().active === 'preview'}">
        <a href="#" tooltip="Preview" tooltip-placement="bottom" ng-click="selectPreviewTab()" class="protractor-test-preview-tab">
          <span class="glyphicon glyphicon-play"></span>
        </a>
      </li>
    {% endif %}

    <li ng-class="{'active': getTabStatuses().active === 'settings'}">
      <a href="#" tooltip="Settings" tooltip-placement="bottom" ng-click="selectSettingsTab()" class="protractor-test-settings-tab">
        <span class="glyphicon glyphicon-cog"></span>
      </a>
    </li>

    {% if username %}
      <li ng-class="{'active': getTabStatuses().active === 'stats'}">
        <a href="#" tooltip="Statistics" tooltip-placement="bottom" ng-click="selectStatsTab()">
          <span class="glyphicon glyphicon-stats"></span>
        </a>
      </li>
    {% endif %}

    <li ng-class="{'active': getTabStatuses().active === 'history'}">
      <a href="#" tooltip="History" tooltip-placement="bottom" ng-click="selectHistoryTab()" disabled="explorationRightsService.isCloned()" class="protractor-test-history-tab">
        <span class="glyphicon glyphicon-time"></span>
      </a>
    </li>

    <li ng-class="{'active': getTabStatuses().active === 'feedback'}">
      <a href="#" tooltip="Feedback" tooltip-placement="bottom" tooltip-append-to-body="true" ng-click="selectFeedbackTab()">
        <span class="glyphicon glyphicon-comment"></span>
      </a>
    </li>

    {% if username %}
      <li class="dropdown">
        <a href="#" tooltip="Help" tooltip-placement="bottom"
           ng-click="openEditorTutorial()">
          <span class="glyphicon glyphicon-question-sign"></span>
        </a>
        <div ng-if="postTutorialHelpPopoverIsShown" class="popover bottom oppia-post-tutorial-popover">
          <div class="arrow"></div>
          <div class="popover-content">If you need help in the future, click here!</div>
        </div>
      </li>
    {% endif %}
  </ul>

  <ul class="nav navbar-nav oppia-navbar-nav navbar-right ng-cloak" ng-controller="ExplorationSaveAndPublishButtons">
    <li ng-if="isPrivate()">
      <div class="btn-group" style="margin-right: 10px; margin-top: 8px;"
           title="<[getPublishExplorationButtonTooltip()]>">
        <button type="button" class="btn btn-default protractor-test-publish-exploration"
                ng-class="{'btn-success': !isExplorationLockedForEditing() && !countWarnings()}"
                ng-click="showPublishExplorationModal()"
                ng-disabled="isExplorationLockedForEditing() || countWarnings()">
          <img src="/third_party/static/material-design-icons-1.0.1/ic_cloud_upload_black_48dp.png"
               class="visible-sm visible-xs oppia-save-publish-button-icon" alt="Publish to Gallery">
          <span class="hidden-sm hidden-xs">Publish to Gallery</span>
        </button>
      </div>
    </li>

    <li ng-if="isEditableOutsideTutorialMode()">
      <div dropdown class="btn-group" style="margin-right: 10px; margin-top: 8px;"
           title="<[getSaveButtonTooltip()]>">
        <button id="tutorialSaveButton" class="btn btn-default protractor-test-save-changes" ng-class="{'btn-success': isExplorationSaveable()}" ng-click="saveChanges()" ng-disabled="!isExplorationSaveable()">
          <span ng-if="!isSaveInProgress">
            <span ng-if="isPrivate()">
              <img src="/third_party/static/material-design-icons-1.0.1/ic_save_black_48dp.png"
                   class="visible-sm visible-xs oppia-save-publish-button-icon" alt="Save Draft">
              <span class="hidden-sm hidden-xs">Save Draft</span>
            </span>
            <span ng-if="!isPrivate()" title="Publish Changes">
              <img src="/third_party/static/material-design-icons-1.0.1/ic_cloud_upload_black_48dp.png"
                   class="visible-sm visible-xs oppia-save-publish-button-icon" alt="Publish Changes">
              <span class="hidden-sm hidden-xs">Publish Changes</span>
            </span>
            <span class="hidden-sm hidden-xs" ng-if="getChangeListLength()" style="opacity: 0.5">(<[getChangeListLength()]>)</span>
          </span>
          <span ng-if="isSaveInProgress">
            <span ng-if="isPrivate()">Saving...</span>
            <span ng-if="!isPrivate()">Publishing...</span>
          </span>
        </button>
        <button type="button" class="btn btn-default dropdown-toggle protractor-test-save-discard-toggle"
                ng-disabled="!getChangeListLength()" dropdown-toggle>
          <span class="caret"></span>
        </button>
        <ul class="dropdown-menu" role="menu">
          <li><a ng-click="discardChanges()" ng-class="{'oppia-disabled-link': !getChangeListLength()}" class="protractor-test-discard-changes" title="Discard all pending changes.">Discard Draft</a></li>
        </ul>
      </div>
    </li>
  </ul>
{% endblock local_top_nav_options %}

{% block content %}
  <div ng-controller="ExplorationEditor" ng-cloak>
    <script type="text/ng-template" id="modals/publishExploration">
      <div class="modal-header">
        <h3>Publish Exploration</h3>
      </div>

      <div class="modal-body oppia-long-text">
        <p>
          Congratulations, you're about to publish an exploration!
        </p>
        <p>
          Before publishing, please ensure that your exploration fits the
          <a href="/about#publication-criteria" target="_blank">site publication criteria</a>. In particular, it should:
          <ul>
            <li>help its intended audience learn something new</li>
            <li>provide useful feedback/guidance to help them if they get stuck.</li>
          </ul>
        </p>
        <p>
          Once the exploration is published, it will be available in the gallery for anyone to learn from and provide feedback. You can also check out
            its stats by clicking on the Stats tab in the top right of the editor.
        </p>
      </div>

      <div class="modal-footer">
        <button class="btn btn-default" ng-click="cancel()">Cancel</button>
        <button class="btn btn-success protractor-test-confirm-publish" ng-click="publish()">Publish Exploration</button>
      </div>
    </script>

    <script type="text/ng-template" id="modals/deleteExploration">
      <div class="modal-header">
        <h3>Delete Exploration</h3>
      </div>

      <div class="modal-body">
        <p>
          Really delete this exploration? <strong>This action cannot be reversed.</strong>
        </p>
      </div>

      <div class="modal-footer">
        <button class="btn btn-default" ng-click="cancel()">Cancel</button>
        <button class="btn btn-danger" ng-click="reallyDelete()">Delete Exploration</button>
      </div>
    </script>

    <script type="text/ng-template" id="modals/saveExploration">
      <div class="modal-header">
        <h3>
          <span ng-if="isExplorationPrivate">Save Draft</span>
          <span ng-if="!isExplorationPrivate">Publish Changes</span>
        </h3>
      </div>
      <div class="modal-body oppia-long-text">
        <p>
          <span ng-if="isExplorationPrivate">(Optional)</span>
          Please enter a brief description of what you have changed:
          <textarea rows="3" cols="50" ng-model="commitMessage" focus-on="saveChangesModalOpened" class="protractor-test-commit-message-input"></textarea>
        </p>

        <div ng-if="explorationChangesExist">
          <em>
            You changed the following properties of the exploration:
          </em>
          <ul>
            <li ng-repeat="(propertyName, changeInfo) in explorationPropertyChanges">
              <[formatExplorationPropertyChange(propertyName, changeInfo)]>
            </li>
          </ul>
        </div>

        <p ng-if="addedStates.length > 0">
          <em>You added the following cards</em>: <strong><[formatStateList(addedStates)]></strong>
        </p>

        <div ng-if="stateChangesExist">
          <em>
            You made the following changes to cards:
          </em>
          <div ng-repeat="(stateName, stateChanges) in statePropertyChanges">
            <h5><[stateName]></h5>
            <ul>
              <li ng-repeat="(propertyName, changeInfo) in stateChanges">
                <[formatStatePropertyChange(propertyName, changeInfo)]>
              </li>
            </ul>
          </div>
        </div>

        <p ng-if="deletedStates.length > 0">
          <em>You deleted the following cards:</em> <strong><[formatStateList(deletedStates)]></strong>
        </p>

        <p ng-if="changedStates.length > 0">
          <em>You changed the following cards:</em> <strong><[formatStateList(changedStates)]></strong>
        </p>

        <p ng-if="addedGadgets.length > 0">
          <em>You added the following gadgets</em>: <strong><[formatGadgetList(addedGadgets)]></strong>
        </p>

        <div ng-if="gadgetChangesExist">
          <em>
            You made the following changes to gadgets:
          </em>
          <div ng-repeat="(gadgetName, gadgetChanges) in gadgetPropertyChanges">
            <h5><[gadgetName]></h5>
            <ul>
              <li ng-repeat="(propertyName, changeInfo) in gadgetChanges">
                <[formatGadgetPropertyChange(propertyName, changeInfo)]>
              </li>
            </ul>
          </div>
        </div>

        <p ng-if="deletedGadgets.length > 0">
          <em>You deleted the following gadgets:</em> <strong><[formatGadgetList(deletedGadgets)]></strong>
        </p>

        <p ng-if="changedGadgets.length > 0">
          <em>You changed the following gadgets:</em> <strong><[formatGadgetList(changedGadgets)]></strong>
        </p>
      </div>
      <div class="modal-footer">
        <button class="btn btn-default" ng-click="cancel()">Cancel</button>
        <button class="btn btn-success protractor-test-close-save-modal" ng-disabled="!isExplorationPrivate && !commitMessage" ng-click="save(commitMessage)">
          <span ng-if="isExplorationPrivate">Save Draft</span>
          <span ng-if="!isExplorationPrivate">Publish Changes</span>
        </button>
      </div>
    </script>

    <div class="container-fluid" ng-joy-ride="tutorialInProgress" config="EDITOR_TUTORIAL_OPTIONS" on-finish="onLeaveTutorial()" on-skip="onLeaveTutorial()">
      <div class="row" ng-if="explorationRightsService.isCloned()">
        <div class="col-lg-12 col-md-12 col-sm-12">
          <div class="oppia-align-center alert alert-warning" style="padding: 2px; width: 90%;">
            <strong>Note:</strong> This is a private, unpublishable copy of a
            <a ng-href="<[getExplorationUrl(explorationRightsService.clonedFrom())]>" target="_blank">public exploration</a>.
          </div>
        </div>
      </div>

      <div ng-show="getTabStatuses().active === 'main'">
        <div class="row">
<<<<<<< HEAD
          <div class="col-lg-9 col-md-9 col-sm-9">
            <div>
              {% include 'editor/state_editor.html' %}
              {% if SHOW_GADGETS_EDITOR %}
                {% include 'editor/gadget_editor.html' %}
              {% endif %}
            </div>
=======
          <div class="col-lg-8 col-md-8 col-sm-8">
            {% include 'editor/state_editor.html' %}
>>>>>>> 775edc1c
          </div>
          <div class="col-lg-4 col-md-4 col-sm-4">
            <div class="oppia-editor-sidebar hidden-xs hidden-sm">
              <div>
                {% include 'editor/exploration_graph.html' %}
              </div>
              <div>
                {% include 'editor/sidebar_state_parameter_changes.html' %}
              </div>
            </div>
          </div>
          {% include 'attribution_guide.html' %}
        </div>
      </div>

      <!-- This is an ng-if, so that the preview loads the latest version of the exploration each time the tab is accessed. -->
      <div ng-if="getTabStatuses().active === 'preview'">
        {% include 'editor/exploration_preview.html' %}
      </div>

      <div ng-show="getTabStatuses().active === 'stats'">
        {% include 'editor/exploration_statistics.html' %}
      </div>

      <div ng-show="getTabStatuses().active === 'settings'">
        {% include 'editor/exploration_settings.html' %}
      </div>

      <div ng-show="getTabStatuses().active === 'history'">
        {% include 'editor/exploration_history.html' %}
      </div>

      <div ng-show="getTabStatuses().active === 'feedback'">
        {% include 'editor/exploration_feedback.html' %}
      </div>
    </div>
  </div>

  <!-- These definitions must be included exactly once on the page for the graph SVGs to work in Firefox. -->
  <svg width="0" height="0">
    <defs>
      <marker id="arrowhead" viewBox="0 0 18 18" refX="10" refY="3"
              markerWidth="10" markerHeight="6" orient="auto">
        <path d="M 0 0 L 10 4 L 0 8 z" fill="grey"></path>
      </marker>
      <marker id="arrowhead-green" viewBox="0 0 18 18" refX="10" refY="3"
              markerWidth="10" markerHeight="6" orient="auto">
        <path d="M 0 0 L 10 4 L 0 8 z" fill="#1F7D1F"></path>
      </marker>
      <marker id="arrowhead-red" viewBox="0 0 18 18" refX="10" refY="3"
              markerWidth="10" markerHeight="6" orient="auto">
        <path d="M 0 0 L 10 4 L 0 8 z" fill="#B22222"></path>
      </marker>
      <linearGradient id="nodegradient" x1="0%" x2="100%" y1="0%" y2="0%">
        <stop offset="0%" style="stop-opacity: 1; stop-color: darkseagreen;"></stop>
        <stop offset="100%" style="stop-opacity: 0.1; stop-color: darkseagreen;"></stop>
      </linearGradient>
    </defs>
  </svg>

  <script type="text/ng-template" id="inline/param_change_editor">
    {% include 'components/param_change_editor.html' %}
  </script>

  <script type="text/ng-template" id="inline/rule_editor">
    {% include 'components/rule_editor.html' %}
  </script>

  <script type="text/ng-template" id="inline/answer_group_editor">
    {% include 'components/answer_group_editor.html' %}
  </script>

  {% include 'components/exploration_embed_button.html' %}
  {% include 'components/visualizations.html' %}
  {% include 'components/gadget_panel.html' %}
  {% include 'editor/gadget_preview.html' %}

{% endblock content %}

{% block footer_js %}
  {{ super() }}
  <script src="/third_party/static/d3js-3.4.11/d3.min.js"></script>
  <script>
    {{ include_js_file('editor/ExplorationEditor.js') }}
    {{ include_js_file('editor/EditorServices.js') }}
    {{ include_js_file('editor/ExplorationGraph.js') }}
    {{ include_js_file('editor/ExplorationPreview.js') }}
    {{ include_js_file('components/explorationEmbedButton.js') }}
    {{ include_js_file('components/valueGeneratorEditor.js') }}
    {{ include_js_file('components/gadgetPanel.js') }}
    {{ value_generators_js }}
    {{ include_js_file('services/explorationContextService.js') }}
    {{ include_js_file('services/explorationServices.js') }}
    {{ include_js_file('editor/RouterServices.js') }}
    {{ include_js_file('editor/ExplorationStatistics.js') }}
    {{ include_js_file('editor/ExplorationSettings.js') }}
    {{ include_js_file('editor/ExplorationHistory.js') }}
    {{ include_js_file('editor/HistoryServices.js') }}
    {{ include_js_file('editor/ExplorationFeedback.js') }}
    {{ include_js_file('editor/SidebarStateName.js') }}
    {{ include_js_file('editor/SidebarStateParameterChanges.js') }}
    {{ include_js_file('editor/StateEditor.js') }}
    {{ include_js_file('editor/StateResponses.js') }}
    {{ include_js_file('editor/StateStatistics.js') }}
    /* These should come after the valueGeneratorEditor scripts. */
    {{ include_js_file('editor/GadgetValidationService.js') }}
    {{ include_js_file('editor/GadgetPreview.js') }}
    {{ include_js_file('editor/GadgetEditor.js') }}
    {{ include_js_file('editor/StateInteraction.js') }}
    {{ include_js_file('player/PlayerServices.js') }}
    {{ include_js_file('player/StateTransitionService.js') }}
    {{ include_js_file('components/paramChangeEditor.js') }}
    {{ include_js_file('components/ruleEditor.js') }}
    {{ include_js_file('components/answerGroupEditor.js') }}

    {% for skin_js_url in skin_js_urls %}
      {{ include_skins_js_file(skin_js_url) }}
    {% endfor %}
  </script>

  {{ skin_templates }}
  {{ interaction_templates }}
  {{ interaction_validators_html }}
  {{ gadget_templates }}
{% endblock footer_js %}<|MERGE_RESOLUTION|>--- conflicted
+++ resolved
@@ -330,18 +330,13 @@
 
       <div ng-show="getTabStatuses().active === 'main'">
         <div class="row">
-<<<<<<< HEAD
-          <div class="col-lg-9 col-md-9 col-sm-9">
+          <div class="col-lg-8 col-md-8 col-sm-8">
             <div>
               {% include 'editor/state_editor.html' %}
               {% if SHOW_GADGETS_EDITOR %}
                 {% include 'editor/gadget_editor.html' %}
               {% endif %}
             </div>
-=======
-          <div class="col-lg-8 col-md-8 col-sm-8">
-            {% include 'editor/state_editor.html' %}
->>>>>>> 775edc1c
           </div>
           <div class="col-lg-4 col-md-4 col-sm-4">
             <div class="oppia-editor-sidebar hidden-xs hidden-sm">
