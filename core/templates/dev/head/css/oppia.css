--- conflicted
+++ resolved
@@ -1232,7 +1232,7 @@
   color: #555;
   padding: 5px;
 }
-<<<<<<< HEAD
+
 .oppia-feedback-tab-row {
   cursor: pointer;
 }
@@ -1309,13 +1309,4 @@
 }
 .oppia-exploration-warnings-separator {
   margin: 0;
-=======
-
-.oppia-profile-img-large {
-  border: 1px solid black;
-  border-radius: 50px;
-  height: 100px;
-  margin: 10px;
-  width: 100px;
->>>>>>> 45c9184f
 }