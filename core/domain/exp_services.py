--- conflicted
+++ resolved
@@ -1461,7 +1461,6 @@
         suggestion = feedback_services.get_suggestion(
             exploration_id, thread_id)
         suggestion_author_username = suggestion['author_name']
-<<<<<<< HEAD
         change_list = _create_change_list_from_suggestion(suggestion)
         suggestion_author_id = user_services.get_user_id_from_username(
             suggestion_author_username)
@@ -1474,19 +1473,6 @@
             'Suggestion accepted.') 
         thread = (feedback_models.FeedbackThreadModel.
             get_by_exp_and_thread_id(exploration_id, thread_id))
-=======
-        full_commit_message = ('Accepted suggestion by %s: %s' % (
-            suggestion_author_username, commit_message))
-        change_list = _create_change_list_from_suggestion(suggestion)
-        update_exploration(
-            editor_id, exploration_id, change_list, full_commit_message)
-        feedback_services.create_message(
-            exploration_id, thread_id, editor_id, None, None,
-            'Suggestion accepted.')
-        thread = feedback_models.FeedbackThreadModel.get_by_exp_and_thread_id(
-            exploration_id, thread_id)
-        thread.status = feedback_models.STATUS_CHOICES_FIXED
->>>>>>> fd546504
         thread.put()
 
 
@@ -1499,13 +1485,7 @@
         thread = feedback_models.FeedbackThreadModel.get_by_exp_and_thread_id(
             exploration_id, thread_id)
         feedback_services.create_message(
-<<<<<<< HEAD
             exploration_id, thread_id, editor_id,
             feedback_models.STATUS_CHOICES_IGNORED,
             None, 'Suggestion rejected.')
-=======
-            exploration_id, thread_id, editor_id, None, None,
-            'Suggestion rejected.')
-        thread.status = feedback_models.STATUS_CHOICES_IGNORED
->>>>>>> fd546504
         thread.put()