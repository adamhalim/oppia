# coding: utf-8

# Copyright 2014 The Oppia Authors. All Rights Reserved.
#
# Licensed under the Apache License, Version 2.0 (the "License");
# you may not use this file except in compliance with the License.
# You may obtain a copy of the License at
#
#      http://www.apache.org/licenses/LICENSE-2.0
#
# Unless required by applicable law or agreed to in writing, software
# distributed under the License is distributed on an "AS-IS" BASIS,
# WITHOUT WARRANTIES OR CONDITIONS OF ANY KIND, either express or implied.
# See the License for the specific language governing permissions and
# limitations under the License.

"""Controllers for the editor view."""

import datetime
import imghdr
import logging

import jinja2

from core.controllers import base
from core.domain import config_domain
from core.domain import dependency_registry
from core.domain import email_manager
from core.domain import event_services
from core.domain import exp_domain
from core.domain import exp_services
from core.domain import fs_domain
from core.domain import gadget_registry
from core.domain import interaction_registry
from core.domain import obj_services
from core.domain import rights_manager
from core.domain import rte_component_registry
from core.domain import stats_services
from core.domain import user_services
from core.domain import value_generators_domain
from core.domain import visualization_registry
from core.platform import models
import feconf
import utils

current_user_services = models.Registry.import_current_user_services()
(user_models,) = models.Registry.import_models([models.NAMES.user])

# The frontend template for a new state. It is sent to the frontend when the
# exploration editor page is first loaded, so that new states can be
# added in a way that is completely client-side.
# IMPORTANT: Before adding this state to an existing exploration, the
# state name and the destination of the default rule should first be
# changed to the desired new state name.
NEW_STATE_TEMPLATE = {
    'content': [{
        'type': 'text',
        'value': ''
    }],
    'interaction': exp_domain.State.NULL_INTERACTION_DICT,
    'param_changes': [],
}

DEFAULT_TWITTER_SHARE_MESSAGE_EDITOR = config_domain.ConfigProperty(
    'default_twitter_share_message_editor', {
        'type': 'unicode',
    },
    'Default text for the Twitter share message for the editor',
    default_value=(
        'Check out this interactive lesson I created on Oppia - a free '
        'platform for teaching and learning!'))

def get_value_generators_js():
    """Return a string that concatenates the JS for all value generators."""
    all_value_generators = (
        value_generators_domain.Registry.get_all_generator_classes())
    value_generators_js = ''
    for _, generator_cls in all_value_generators.iteritems():
        value_generators_js += generator_cls.get_js_template()
    return value_generators_js


def _require_valid_version(version_from_payload, exploration_version):
    """Check that the payload version matches the given exploration version."""
    if version_from_payload is None:
        raise base.BaseHandler.InvalidInputException(
            'Invalid POST request: a version must be specified.')

    if version_from_payload != exploration_version:
        raise base.BaseHandler.InvalidInputException(
            'Trying to update version %s of exploration from version %s, '
            'which is too old. Please reload the page and try again.'
            % (exploration_version, version_from_payload))


def require_editor(handler):
    """Decorator that checks if the user can edit the given exploration."""
    def test_editor(self, exploration_id, escaped_state_name=None, **kwargs):
        """Gets the user and exploration id if the user can edit it.

        Args:
            self: the handler instance
            exploration_id: the exploration id
            escaped_state_name: the URL-escaped state name, if it exists
            **kwargs: any other arguments passed to the handler

        Returns:
            The relevant handler, if the user is authorized to edit this
            exploration.

        Raises:
            self.PageNotFoundException: if no such exploration or state exists.
            self.UnauthorizedUserException: if the user exists but does not
                have the right credentials.
        """
        if not self.user_id:
            self.redirect(current_user_services.create_login_url(
                self.request.uri))
            return

        if self.username in config_domain.BANNED_USERNAMES.value:
            raise self.UnauthorizedUserException(
                'You do not have the credentials to access this page.')

        try:
            exploration = exp_services.get_exploration_by_id(exploration_id)
        except:
            raise self.PageNotFoundException

        if not rights_manager.Actor(self.user_id).can_edit(
                feconf.ACTIVITY_TYPE_EXPLORATION, exploration_id):
            raise self.UnauthorizedUserException(
                'You do not have the credentials to edit this exploration.',
                self.user_id)

        if not escaped_state_name:
            return handler(self, exploration_id, **kwargs)

        state_name = utils.unescape_encoded_uri_component(escaped_state_name)
        if state_name not in exploration.states:
            logging.error('Could not find state: %s' % state_name)
            logging.error('Available states: %s' % exploration.states.keys())
            raise self.PageNotFoundException

        return handler(self, exploration_id, state_name, **kwargs)

    return test_editor


class EditorHandler(base.BaseHandler):
    """Base class for all handlers for the editor page."""
    pass


class ExplorationPage(EditorHandler):
    """The editor page for a single exploration."""

    EDITOR_PAGE_DEPENDENCY_IDS = ['codemirror']

    def get(self, exploration_id):
        """Handles GET requests."""
        if exploration_id in feconf.DISABLED_EXPLORATION_IDS:
            self.render_template(
                'pages/error/disabled_exploration.html',
                iframe_restriction=None)
            return

        exploration = exp_services.get_exploration_by_id(
            exploration_id, strict=False)
        if (exploration is None or
                not rights_manager.Actor(self.user_id).can_view(
                    feconf.ACTIVITY_TYPE_EXPLORATION, exploration_id)):
            self.redirect('/')
            return

        can_edit = (
            bool(self.user_id) and
            self.username not in config_domain.BANNED_USERNAMES.value and
            rights_manager.Actor(self.user_id).can_edit(
                feconf.ACTIVITY_TYPE_EXPLORATION, exploration_id))

        visualizations_html = visualization_registry.Registry.get_full_html()

        interaction_ids = (
            interaction_registry.Registry.get_all_interaction_ids())

        interaction_dependency_ids = (
            interaction_registry.Registry.get_deduplicated_dependency_ids(
                interaction_ids))
        dependencies_html, additional_angular_modules = (
            dependency_registry.Registry.get_deps_html_and_angular_modules(
                interaction_dependency_ids + self.EDITOR_PAGE_DEPENDENCY_IDS))

        interaction_templates = (
            rte_component_registry.Registry.get_html_for_all_components() +
            interaction_registry.Registry.get_interaction_html(
                interaction_ids))

        gadget_types = gadget_registry.Registry.get_all_gadget_types()
        gadget_templates = (
            gadget_registry.Registry.get_gadget_html(gadget_types))

        self.values.update({
            'GADGET_SPECS': gadget_registry.Registry.get_all_specs(),
            'INTERACTION_SPECS': interaction_registry.Registry.get_all_specs(),
            'PANEL_SPECS': feconf.PANELS_PROPERTIES,
            'DEFAULT_OBJECT_VALUES': obj_services.get_default_object_values(),
            'DEFAULT_TWITTER_SHARE_MESSAGE_EDITOR': (
                DEFAULT_TWITTER_SHARE_MESSAGE_EDITOR.value),
            'additional_angular_modules': additional_angular_modules,
            'can_delete': rights_manager.Actor(
                self.user_id).can_delete(
                    feconf.ACTIVITY_TYPE_EXPLORATION, exploration_id),
            'can_edit': can_edit,
            'can_modify_roles': rights_manager.Actor(
                self.user_id).can_modify_roles(
                    feconf.ACTIVITY_TYPE_EXPLORATION, exploration_id),
            'can_publicize': rights_manager.Actor(
                self.user_id).can_publicize(
                    feconf.ACTIVITY_TYPE_EXPLORATION, exploration_id),
            'can_publish': rights_manager.Actor(
                self.user_id).can_publish(
                    feconf.ACTIVITY_TYPE_EXPLORATION, exploration_id),
            'can_release_ownership': rights_manager.Actor(
                self.user_id).can_release_ownership(
                    feconf.ACTIVITY_TYPE_EXPLORATION, exploration_id),
            'can_unpublicize': rights_manager.Actor(
                self.user_id).can_unpublicize(
                    feconf.ACTIVITY_TYPE_EXPLORATION, exploration_id),
            'can_unpublish': rights_manager.Actor(
                self.user_id).can_unpublish(
                    feconf.ACTIVITY_TYPE_EXPLORATION, exploration_id),
            'dependencies_html': jinja2.utils.Markup(dependencies_html),
            'gadget_templates': jinja2.utils.Markup(gadget_templates),
            'interaction_templates': jinja2.utils.Markup(
                interaction_templates),
            'meta_description': feconf.CREATE_PAGE_DESCRIPTION,
            'nav_mode': feconf.NAV_MODE_CREATE,
            'value_generators_js': jinja2.utils.Markup(
                get_value_generators_js()),
            'title': exploration.title,
            'visualizations_html': jinja2.utils.Markup(visualizations_html),
            'ALL_LANGUAGE_CODES': feconf.ALL_LANGUAGE_CODES,
            'ALLOWED_GADGETS': feconf.ALLOWED_GADGETS,
            'ALLOWED_INTERACTION_CATEGORIES': (
                feconf.ALLOWED_INTERACTION_CATEGORIES),
            'INVALID_PARAMETER_NAMES': feconf.INVALID_PARAMETER_NAMES,
            'NEW_STATE_TEMPLATE': NEW_STATE_TEMPLATE,
            'SHOW_TRAINABLE_UNRESOLVED_ANSWERS': (
                feconf.SHOW_TRAINABLE_UNRESOLVED_ANSWERS),
            'TAG_REGEX': feconf.TAG_REGEX,
        })

        self.render_template(
            'pages/exploration_editor/exploration_editor.html')


class ExplorationHandler(EditorHandler):
    """Page with editor data for a single exploration."""

    GET_HANDLER_ERROR_RETURN_TYPE = feconf.HANDLER_TYPE_JSON

    def _get_exploration_data(
            self, exploration_id, apply_draft=False, version=None):
        """Returns a description of the given exploration."""
        try:
            if apply_draft:
                exploration = exp_services.get_exp_with_draft_applied(
                    exploration_id, self.user_id)
            else:
                exploration = exp_services.get_exploration_by_id(
                    exploration_id, version=version)
        except:
            raise self.PageNotFoundException

        states = {}
        for state_name in exploration.states:
            state_dict = exploration.states[state_name].to_dict()
            states[state_name] = state_dict
        exp_user_data = user_models.ExplorationUserDataModel.get(
            self.user_id, exploration_id)
        draft_changes = (exp_user_data.draft_change_list if exp_user_data
                         and exp_user_data.draft_change_list else None)
        is_version_of_draft_valid = (
            exp_services.is_version_of_draft_valid(
                exploration_id, exp_user_data.draft_change_list_exp_version)
            if exp_user_data and exp_user_data.draft_change_list_exp_version
            else None)
        editor_dict = {
            'category': exploration.category,
            'exploration_id': exploration_id,
            'init_state_name': exploration.init_state_name,
            'language_code': exploration.language_code,
            'objective': exploration.objective,
            'param_changes': exploration.param_change_dicts,
            'param_specs': exploration.param_specs_dict,
            'rights': rights_manager.get_exploration_rights(
                exploration_id).to_dict(),
            'show_state_editor_tutorial_on_load': (
                self.user_id and not self.has_seen_editor_tutorial),
            'skin_customizations': exploration.skin_instance.to_dict()[
                'skin_customizations'],
            'states': states,
            'tags': exploration.tags,
            'title': exploration.title,
            'version': exploration.version,
            'is_version_of_draft_valid': is_version_of_draft_valid,
            'draft_changes': draft_changes
        }

        return editor_dict

    def get(self, exploration_id):
        """Gets the data for the exploration overview page."""
        if not rights_manager.Actor(self.user_id).can_view(
                feconf.ACTIVITY_TYPE_EXPLORATION, exploration_id):
            raise self.PageNotFoundException
        # 'apply_draft' and 'v'(version) are optional parameters because the
        # exploration history tab also uses this handler, and these parameters
        # are not used by that tab.
        version = self.request.get('v', default_value=None)
        apply_draft = self.request.get('apply_draft', default_value=False)
        self.values.update(
            self._get_exploration_data(
                exploration_id, apply_draft=apply_draft, version=version))
        self.render_json(self.values)

    @require_editor
    def put(self, exploration_id):
        """Updates properties of the given exploration."""
        exploration = exp_services.get_exploration_by_id(exploration_id)
        version = self.payload.get('version')
        _require_valid_version(version, exploration.version)

        commit_message = self.payload.get('commit_message')
        change_list = self.payload.get('change_list')

        try:
            exp_services.update_exploration(
                self.user_id, exploration_id, change_list, commit_message)
        except utils.ValidationError as e:
            raise self.InvalidInputException(e)

        self.values.update(self._get_exploration_data(exploration_id))
        self.render_json(self.values)

    @require_editor
    def delete(self, exploration_id):
        """Deletes the given exploration."""
        role = self.request.get('role')
        if not role:
            role = None

        if role == rights_manager.ROLE_ADMIN:
            if not self.is_admin:
                logging.error(
                    '%s tried to delete an exploration, but is not an admin.'
                    % self.user_id)
                raise self.UnauthorizedUserException(
                    'User %s does not have permissions to delete exploration '
                    '%s' % (self.user_id, exploration_id))
        elif role == rights_manager.ROLE_MODERATOR:
            if not self.is_moderator:
                logging.error(
                    '%s tried to delete an exploration, but is not a '
                    'moderator.' % self.user_id)
                raise self.UnauthorizedUserException(
                    'User %s does not have permissions to delete exploration '
                    '%s' % (self.user_id, exploration_id))
        elif role is not None:
            raise self.InvalidInputException('Invalid role: %s' % role)

        logging.info(
            '%s %s tried to delete exploration %s' %
            (role, self.user_id, exploration_id))

        exploration = exp_services.get_exploration_by_id(exploration_id)
        can_delete = rights_manager.Actor(self.user_id).can_delete(
            feconf.ACTIVITY_TYPE_EXPLORATION, exploration.id)
        if not can_delete:
            raise self.UnauthorizedUserException(
                'User %s does not have permissions to delete exploration %s' %
                (self.user_id, exploration_id))

        is_exploration_cloned = rights_manager.is_exploration_cloned(
            exploration_id)
        exp_services.delete_exploration(
            self.user_id, exploration_id, force_deletion=is_exploration_cloned)

        logging.info(
            '%s %s deleted exploration %s' %
            (role, self.user_id, exploration_id))


class ExplorationRightsHandler(EditorHandler):
    """Handles management of exploration editing rights."""

    @require_editor
    def put(self, exploration_id):
        """Updates the editing rights for the given exploration."""
        exploration = exp_services.get_exploration_by_id(exploration_id)
        version = self.payload.get('version')
        _require_valid_version(version, exploration.version)

        is_public = self.payload.get('is_public')
        is_publicized = self.payload.get('is_publicized')
        is_community_owned = self.payload.get('is_community_owned')
        new_member_username = self.payload.get('new_member_username')
        new_member_role = self.payload.get('new_member_role')
        viewable_if_private = self.payload.get('viewable_if_private')

        if new_member_username:
            if not rights_manager.Actor(
                    self.user_id).can_modify_roles(
                        feconf.ACTIVITY_TYPE_EXPLORATION,
                        exploration_id):
                raise self.UnauthorizedUserException(
                    'Only an owner of this exploration can add or change '
                    'roles.')

            new_member_id = user_services.get_user_id_from_username(
                new_member_username)
            if new_member_id is None:
                raise Exception(
                    'Sorry, we could not find the specified user.')

            rights_manager.assign_role_for_exploration(
                self.user_id, exploration_id, new_member_id, new_member_role)
            email_manager.send_role_notification_email(
                self.user_id, new_member_id, new_member_role, exploration_id,
                exploration.title)

        elif is_public is not None:
            exploration = exp_services.get_exploration_by_id(exploration_id)
            if is_public:
                try:
                    exploration.validate(strict=True)
                except utils.ValidationError as e:
                    raise self.InvalidInputException(e)

                exp_services.publish_exploration_and_update_user_profiles(
                    self.user_id, exploration_id)
                exp_services.index_explorations_given_ids([exploration_id])
            else:
                rights_manager.unpublish_exploration(
                    self.user_id, exploration_id)
                exp_services.delete_documents_from_search_index([
                    exploration_id])

        elif is_publicized is not None:
            exploration = exp_services.get_exploration_by_id(exploration_id)
            if is_publicized:
                try:
                    exploration.validate(strict=True)
                except utils.ValidationError as e:
                    raise self.InvalidInputException(e)

                rights_manager.publicize_exploration(
                    self.user_id, exploration_id)
            else:
                rights_manager.unpublicize_exploration(
                    self.user_id, exploration_id)

        elif is_community_owned:
            exploration = exp_services.get_exploration_by_id(exploration_id)
            try:
                exploration.validate(strict=True)
            except utils.ValidationError as e:
                raise self.InvalidInputException(e)

            rights_manager.release_ownership_of_exploration(
                self.user_id, exploration_id)

        elif viewable_if_private is not None:
            rights_manager.set_private_viewability_of_exploration(
                self.user_id, exploration_id, viewable_if_private)

        else:
            raise self.InvalidInputException(
                'No change was made to this exploration.')

        self.render_json({
            'rights': rights_manager.get_exploration_rights(
                exploration_id).to_dict()
        })


class ExplorationModeratorRightsHandler(EditorHandler):
    """Handles management of exploration rights by moderators."""

    @base.require_moderator
    def put(self, exploration_id):
        """Updates the publication status of the given exploration, and sends
        an email to all its owners.
        """
        exploration = exp_services.get_exploration_by_id(exploration_id)
        action = self.payload.get('action')
        email_body = self.payload.get('email_body')
        version = self.payload.get('version')
        _require_valid_version(version, exploration.version)

        if action not in feconf.VALID_MODERATOR_ACTIONS:
            raise self.InvalidInputException('Invalid moderator action.')

        # If moderator emails can be sent, check that all the prerequisites are
        # satisfied, otherwise do nothing.
        if feconf.REQUIRE_EMAIL_ON_MODERATOR_ACTION:
            if not email_body:
                raise self.InvalidInputException(
                    'Moderator actions should include an email to the '
                    'recipient.')
            email_manager.require_moderator_email_prereqs_are_satisfied()

        # Perform the moderator action.
        if action == 'unpublish_exploration':
            rights_manager.unpublish_exploration(
                self.user_id, exploration_id)
            exp_services.delete_documents_from_search_index([
                exploration_id])
        elif action == 'publicize_exploration':
            try:
                exploration.validate(strict=True)
            except utils.ValidationError as e:
                raise self.InvalidInputException(e)

            rights_manager.publicize_exploration(
                self.user_id, exploration_id)
        else:
            raise self.InvalidInputException(
                'No change was made to this exploration.')

        exp_rights = rights_manager.get_exploration_rights(exploration_id)

        # If moderator emails can be sent, send an email to the all owners of
        # the exploration notifying them of the change.
        if feconf.REQUIRE_EMAIL_ON_MODERATOR_ACTION:
            for owner_id in exp_rights.owner_ids:
                email_manager.send_moderator_action_email(
                    self.user_id, owner_id,
                    feconf.VALID_MODERATOR_ACTIONS[action]['email_intent'],
                    exploration.title, email_body)

        self.render_json({
            'rights': exp_rights.to_dict(),
        })


<<<<<<< HEAD
=======
class ResolvedAnswersHandler(EditorHandler):
    """Allows learners' answers for a state to be marked as resolved."""

    @require_editor
    def put(self, exploration_id, state_name):
        """Marks learners' answers as resolved."""
        resolved_answers = self.payload.get('resolved_answers')

        if not isinstance(resolved_answers, list):
            raise self.InvalidInputException(
                'Expected a list of resolved answers; received %s.' %
                resolved_answers)

        if 'resolved_answers' in self.payload:
            event_services.DefaultRuleAnswerResolutionEventHandler.record(
                exploration_id, state_name, resolved_answers)

        self.render_json({})


>>>>>>> 8ae83278
class UntrainedAnswersHandler(EditorHandler):
    """Returns answers that learners have submitted, but that Oppia hasn't been
    explicitly trained to respond to by an exploration author.
    """
    NUMBER_OF_TOP_ANSWERS_PER_RULE = 50

    GET_HANDLER_ERROR_RETURN_TYPE = feconf.HANDLER_TYPE_JSON

    def get(self, exploration_id, escaped_state_name):
        """Handles GET requests."""
        try:
            exploration = exp_services.get_exploration_by_id(exploration_id)
        except:
            raise self.PageNotFoundException

        state_name = utils.unescape_encoded_uri_component(escaped_state_name)
        if state_name not in exploration.states:
            # If trying to access a non-existing state, there is no training
            # data associated with it.
            self.render_json({'unhandled_answers': []})
            return

        state = exploration.states[state_name]

        # TODO(bhenning): Answers should be bound to a particular exploration
        # version or interaction ID.

        # TODO(bhenning): If the top 100 answers have already been classified,
        # then this handler will always return an empty list.

        # TODO(bhenning): This entire function will not work as expected until
        # the answers storage backend stores answers in a non-lossy way.
        # Currently, answers are stored as HTML strings and they are not able
        # to be converted back to the original objects they started as, so the
        # normalization calls in this function will not work correctly on those
        # strings. Once this happens, this handler should also be tested.

        # The total number of possible answers is 100 because it requests the
        # top 50 answers matched to the default rule and the top 50 answers
        # matched to the classifier individually.
        answers = stats_services.get_top_state_rule_answers(
            exploration_id, state_name, [
<<<<<<< HEAD
                exp_domain.DEFAULT_OUTCOME_CLASSIFICATION,
                exp_domain.TRAINING_DATA_CLASSIFICATION],
            self.NUMBER_OF_TOP_ANSWERS_PER_RULE)
=======
                exp_domain.DEFAULT_RULESPEC_STR,
                exp_domain.CLASSIFIER_RULESPEC_STR])[
                    :self.NUMBER_OF_TOP_ANSWERS_PER_RULE]
>>>>>>> 8ae83278

        interaction = state.interaction
        unhandled_answers = []
        if feconf.SHOW_TRAINABLE_UNRESOLVED_ANSWERS and interaction.id:
            interaction_instance = (
                interaction_registry.Registry.get_interaction_by_id(
                    interaction.id))

            try:
                # Normalize the answers.
                for answer in answers:
                    answer['answer'] = interaction_instance.normalize_answer(
                        answer['answer'])

                trained_answers = set()
                for answer_group in interaction.answer_groups:
                    for rule_spec in answer_group.rule_specs:
                        if (rule_spec.rule_type ==
                                exp_domain.CLASSIFIER_RULESPEC_STR):
                            trained_answers.update(
                                interaction_instance.normalize_answer(trained)
                                for trained
                                in rule_spec.inputs['training_data'])

                # Include all the answers which have been confirmed to be
                # associated with the default outcome.
                trained_answers.update(set(
                    interaction_instance.normalize_answer(confirmed)
                    for confirmed
                    in interaction.confirmed_unclassified_answers))

                unhandled_answers = [
                    answer for answer in answers
                    if answer['answer'] not in trained_answers
                ]
            except Exception as e:
                logging.warning(
                    'Error loading untrained answers for interaction %s: %s.' %
                    (interaction.id, e))

        self.render_json({
            'unhandled_answers': unhandled_answers
        })


class ExplorationDownloadHandler(EditorHandler):
    """Downloads an exploration as a zip file, or dict of YAML strings
    representing states.
    """

    GET_HANDLER_ERROR_RETURN_TYPE = feconf.HANDLER_TYPE_JSON

    def get(self, exploration_id):
        """Handles GET requests."""
        try:
            exploration = exp_services.get_exploration_by_id(exploration_id)
        except:
            raise self.PageNotFoundException

        if not rights_manager.Actor(self.user_id).can_view(
                feconf.ACTIVITY_TYPE_EXPLORATION, exploration_id):
            raise self.PageNotFoundException

        version = self.request.get('v', default_value=exploration.version)
        output_format = self.request.get('output_format', default_value='zip')
        width = int(self.request.get('width', default_value=80))

        # If the title of the exploration has changed, we use the new title
        filename = 'oppia-%s-v%s' % (
            utils.to_ascii(exploration.title.replace(' ', '')), version)

        if output_format == feconf.OUTPUT_FORMAT_ZIP:
            self.response.headers['Content-Type'] = 'text/plain'
            self.response.headers['Content-Disposition'] = (
                'attachment; filename=%s.zip' % str(filename))
            self.response.write(
                exp_services.export_to_zip_file(exploration_id, version))
        elif output_format == feconf.OUTPUT_FORMAT_JSON:
            self.render_json(exp_services.export_states_to_yaml(
                exploration_id, version=version, width=width))
        else:
            raise self.InvalidInputException(
                'Unrecognized output format %s' % output_format)


class StateYamlHandler(EditorHandler):
    """Given a representation of a state, converts it to a YAML string.

    Note that this handler is stateless; it does not make use of the storage
    layer.
    """

    def post(self):
        """Handles POST requests."""
        try:
            state_dict = self.payload.get('state_dict')
            width = self.payload.get('width')
        except Exception:
            raise self.PageNotFoundException

        self.render_json({
            'yaml': exp_services.convert_state_dict_to_yaml(state_dict, width),
        })


class ExplorationResourcesHandler(EditorHandler):
    """Manages assets associated with an exploration."""

    GET_HANDLER_ERROR_RETURN_TYPE = feconf.HANDLER_TYPE_JSON

    @require_editor
    def get(self, exploration_id):
        """Handles GET requests."""
        fs = fs_domain.AbstractFileSystem(
            fs_domain.ExplorationFileSystem(exploration_id))
        dir_list = fs.listdir('')

        self.render_json({'filepaths': dir_list})


class ExplorationSnapshotsHandler(EditorHandler):
    """Returns the exploration snapshot history."""

    GET_HANDLER_ERROR_RETURN_TYPE = feconf.HANDLER_TYPE_JSON

    def get(self, exploration_id):
        """Handles GET requests."""

        try:
            snapshots = exp_services.get_exploration_snapshots_metadata(
                exploration_id)
        except:
            raise self.PageNotFoundException

        # Patch `snapshots` to use the editor's display name.
        for snapshot in snapshots:
            if snapshot['committer_id'] != feconf.SYSTEM_COMMITTER_ID:
                snapshot['committer_id'] = user_services.get_username(
                    snapshot['committer_id'])

        self.render_json({
            'snapshots': snapshots,
        })


class ExplorationRevertHandler(EditorHandler):
    """Reverts an exploration to an older version."""

    @require_editor
    def post(self, exploration_id):
        """Handles POST requests."""
        current_version = self.payload.get('current_version')
        revert_to_version = self.payload.get('revert_to_version')

        if not isinstance(revert_to_version, int):
            raise self.InvalidInputException(
                'Expected an integer version to revert to; received %s.' %
                revert_to_version)
        if not isinstance(current_version, int):
            raise self.InvalidInputException(
                'Expected an integer current version; received %s.' %
                current_version)

        if revert_to_version < 1 or revert_to_version >= current_version:
            raise self.InvalidInputException(
                'Cannot revert to version %s from version %s.' %
                (revert_to_version, current_version))

        exp_services.discard_draft(exploration_id, self.user_id)
        exp_services.revert_exploration(
            self.user_id, exploration_id, current_version, revert_to_version)
        self.render_json({})


class ExplorationStatisticsHandler(EditorHandler):
    """Returns statistics for an exploration."""

    GET_HANDLER_ERROR_RETURN_TYPE = feconf.HANDLER_TYPE_JSON

    def get(self, exploration_id, exploration_version):
        """Handles GET requests."""
        try:
            exp_services.get_exploration_by_id(exploration_id)
        except:
            raise self.PageNotFoundException

        self.render_json(stats_services.get_exploration_stats(
            exploration_id, exploration_version))


class ExplorationStatsVersionsHandler(EditorHandler):
    """Returns statistics versions for an exploration."""

    GET_HANDLER_ERROR_RETURN_TYPE = feconf.HANDLER_TYPE_JSON

    def get(self, exploration_id):
        """Handles GET requests."""
        try:
            exp_services.get_exploration_by_id(exploration_id)
        except:
            raise self.PageNotFoundException

        self.render_json({
            'versions': stats_services.get_versions_for_exploration_stats(
                exploration_id)})


class StateRulesStatsHandler(EditorHandler):
    """Returns detailed learner answer statistics for a state."""

    GET_HANDLER_ERROR_RETURN_TYPE = feconf.HANDLER_TYPE_JSON

    def get(self, exploration_id, escaped_state_name):
        """Handles GET requests."""
        try:
            exploration = exp_services.get_exploration_by_id(exploration_id)
        except:
            raise self.PageNotFoundException

        state_name = utils.unescape_encoded_uri_component(escaped_state_name)
        if state_name not in exploration.states:
            logging.error('Could not find state: %s' % state_name)
            logging.error('Available states: %s' % exploration.states.keys())
            raise self.PageNotFoundException

        self.render_json({
            'visualizations_info': stats_services.get_visualizations_info(
                exploration_id, state_name),
        })


class ImageUploadHandler(EditorHandler):
    """Handles image uploads."""

    @require_editor
    def post(self, exploration_id):
        """Saves an image uploaded by a content creator."""

        raw = self.request.get('image')
        filename = self.payload.get('filename')
        if not raw:
            raise self.InvalidInputException('No image supplied')

        file_format = imghdr.what(None, h=raw)
        if file_format not in feconf.ACCEPTED_IMAGE_FORMATS_AND_EXTENSIONS:
            allowed_formats = ', '.join(
                feconf.ACCEPTED_IMAGE_FORMATS_AND_EXTENSIONS.keys())
            raise Exception('Image file not recognized: it should be in '
                            'one of the following formats: %s.' %
                            allowed_formats)

        if not filename:
            raise self.InvalidInputException('No filename supplied')
        if '/' in filename or '..' in filename:
            raise self.InvalidInputException(
                'Filenames should not include slashes (/) or consecutive dot '
                'characters.')
        if '.' in filename:
            dot_index = filename.rfind('.')
            primary_name = filename[:dot_index]
            extension = filename[dot_index + 1:].lower()
            if (extension not in
                    feconf.ACCEPTED_IMAGE_FORMATS_AND_EXTENSIONS[file_format]):
                raise self.InvalidInputException(
                    'Expected a filename ending in .%s; received %s' %
                    (file_format, filename))
        else:
            primary_name = filename

        filepath = '%s.%s' % (primary_name, file_format)

        fs = fs_domain.AbstractFileSystem(
            fs_domain.ExplorationFileSystem(exploration_id))
        if fs.isfile(filepath):
            raise self.InvalidInputException(
                'A file with the name %s already exists. Please choose a '
                'different name.' % filepath)
        fs.commit(self.user_id, filepath, raw)

        self.render_json({'filepath': filepath})


class StartedTutorialEventHandler(EditorHandler):
    """Records that this user has started the state editor tutorial."""

    def post(self):
        """Handles GET requests."""
        user_services.record_user_started_state_editor_tutorial(self.user_id)


class EditorAutosaveHandler(ExplorationHandler):
    """Handles requests from the editor for draft autosave."""

    @require_editor
    def put(self, exploration_id):
        """Handles PUT requests for draft updation."""
        # Raise an Exception if the draft change list fails non-strict
        # validation.
        try:
            change_list = self.payload.get('change_list')
            version = self.payload.get('version')
            exp_services.create_or_update_draft(
                exploration_id, self.user_id, change_list, version,
                datetime.datetime.utcnow())
        except utils.ValidationError as e:
            # We leave any pre-existing draft changes in the datastore.
            raise self.InvalidInputException(e)

        # If the value passed here is False, have the user discard the draft
        # changes. We save the draft to the datastore even if the version is
        # invalid, so that it is available for recovery later.
        self.render_json({
            'is_version_of_draft_valid': exp_services.is_version_of_draft_valid(
                exploration_id, version)})

    @require_editor
    def post(self, exploration_id):
        """Handles POST request for discarding draft changes."""
        exp_services.discard_draft(exploration_id, self.user_id)
        self.render_json({})<|MERGE_RESOLUTION|>--- conflicted
+++ resolved
@@ -545,29 +545,6 @@
         })
 
 
-<<<<<<< HEAD
-=======
-class ResolvedAnswersHandler(EditorHandler):
-    """Allows learners' answers for a state to be marked as resolved."""
-
-    @require_editor
-    def put(self, exploration_id, state_name):
-        """Marks learners' answers as resolved."""
-        resolved_answers = self.payload.get('resolved_answers')
-
-        if not isinstance(resolved_answers, list):
-            raise self.InvalidInputException(
-                'Expected a list of resolved answers; received %s.' %
-                resolved_answers)
-
-        if 'resolved_answers' in self.payload:
-            event_services.DefaultRuleAnswerResolutionEventHandler.record(
-                exploration_id, state_name, resolved_answers)
-
-        self.render_json({})
-
-
->>>>>>> 8ae83278
 class UntrainedAnswersHandler(EditorHandler):
     """Returns answers that learners have submitted, but that Oppia hasn't been
     explicitly trained to respond to by an exploration author.
@@ -610,15 +587,9 @@
         # matched to the classifier individually.
         answers = stats_services.get_top_state_rule_answers(
             exploration_id, state_name, [
-<<<<<<< HEAD
                 exp_domain.DEFAULT_OUTCOME_CLASSIFICATION,
-                exp_domain.TRAINING_DATA_CLASSIFICATION],
-            self.NUMBER_OF_TOP_ANSWERS_PER_RULE)
-=======
-                exp_domain.DEFAULT_RULESPEC_STR,
-                exp_domain.CLASSIFIER_RULESPEC_STR])[
+                exp_domain.TRAINING_DATA_CLASSIFICATION])[
                     :self.NUMBER_OF_TOP_ANSWERS_PER_RULE]
->>>>>>> 8ae83278
 
         interaction = state.interaction
         unhandled_answers = []
