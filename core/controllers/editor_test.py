--- conflicted
+++ resolved
@@ -487,11 +487,7 @@
         self.logout()
 
 
-<<<<<<< HEAD
-class VersioningIntegrationTest(test_utils.GenericTestBase):
-=======
 class VersioningIntegrationTest(BaseEditorControllerTest):
->>>>>>> d1e7481e
     """Test retrieval of and reverting to old exploration versions."""
 
     def setUp(self):
@@ -563,10 +559,6 @@
         self.assertNotIn('ABC', reader_dict['init_html'])
         self.assertIn('Hi, welcome to Oppia!', reader_dict['init_html'])
 
-<<<<<<< HEAD
-
-=======
->>>>>>> d1e7481e
     def test_versioning_for_default_exploration(self):
         """Test retrieval of old exploration versions."""
         # The latest version contains 'ABC'.
@@ -752,11 +744,7 @@
         self.logout()
 
 
-<<<<<<< HEAD
-class ResolvedFeedbackIntegrationTest(test_utils.GenericTestBase):
-=======
 class ResolvedFeedbackIntegrationTest(BaseEditorControllerTest):
->>>>>>> d1e7481e
     """Test the handler for resolving feedback."""
 
     # TODO(msl): other tests should also call this method
@@ -794,11 +782,7 @@
         state_name1 = exploration_dict['state_name']
 
         # Viewer gives 1st feedback
-<<<<<<< HEAD
-        feedback_dict = self.post_json(
-=======
         self.post_json(
->>>>>>> d1e7481e
             '/explorehandler/give_feedback/%s/%s' % (EXP_ID, state_name1),
             {
                 'feedback': 'This is a feedback message.',
@@ -820,11 +804,7 @@
         state_name2 = exploration_dict['state_name']
 
         # Viewer gives 2nd feedback
-<<<<<<< HEAD
-        feedback_dict = self.post_json(
-=======
         self.post_json(
->>>>>>> d1e7481e
             '/explorehandler/give_feedback/%s/%s' % (EXP_ID, state_name2),
             {
                 'feedback': 'This is a 2nd feedback message.',
@@ -874,11 +854,7 @@
                 'feedback_id': feedback_id,
                 'new_status': invalid_status
             }, csrf_token, expect_errors=True, expected_status_int=500)
-<<<<<<< HEAD
-        self.assertEqual('Unexpected status: %s' % invalid_status, 
-=======
         self.assertEqual('Unexpected status: %s' % invalid_status,
->>>>>>> d1e7481e
                          resolve_dict['error'])
         self.logout()
 
