--- conflicted
+++ resolved
@@ -443,26 +443,6 @@
   browser.driver.switchTo().alert().accept();
 };
 
-<<<<<<< HEAD
-var enterPreviewMode = function() {
-  var previewButton = element(by.css('.protractor-test-enter-preview-mode'));
-  general.scrollElementIntoView(previewButton);
-  previewButton.click();
-};
-
-var exitPreviewMode = function() {
-  var exitButton = element(by.css('.protractor-test-exit-preview-mode'));
-  // The process of scrolling to the exit button causes the cursor to rest over
-  // the username in the top right, which opens a dropdown menu that then
-  // blocks the "Edit" button. To prevent this we move the cursor away.
-  general.scrollElementIntoView(exitButton);
-  browser.actions().
-    mouseMove(element(by.css('.protractor-test-navbar-header'))).perform();
-  exitButton.click();
-};
-
-=======
->>>>>>> 204c4bc5
 exports.exitTutorialIfNecessary = exitTutorialIfNecessary;
 
 exports.navigateToMainTab = navigateToMainTab;
